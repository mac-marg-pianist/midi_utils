--- conflicted
+++ resolved
@@ -34,13 +34,9 @@
 '''
 
 # read from folder
-<<<<<<< HEAD
-midi_files = utils.find_files_in_subdirs(INPUT_DIR, '*.mid')
+midi_files = utils.find_files_in_subdir(INPUT_DIR, '*.mid')
 print(midi_files)
-=======
-midi_files = utils.find_files_in_subdir(INPUT_DIR, '*.mid')
 
->>>>>>> 39266784
 n_match = 0
 n_unmatch = 0
 for midi_file in midi_files:
@@ -56,17 +52,12 @@
 
     file_folder, file_name = utils.split_head_and_tail(midi_file)
     perform_midi = midi_file
-<<<<<<< HEAD
     score_midi = os.path.join(file_folder, 'midi_cleaned.mid')
     if not os.path.isfile(score_midi):
         continue
-    print perform_midi
-    print score_midi
-=======
-    score_midi = os.path.join(file_folder, 'midi.mid')
     print(perform_midi)
     print(score_midi)
->>>>>>> 39266784
+
 
     mid = pretty_midi.PrettyMIDI(score_midi)
 
